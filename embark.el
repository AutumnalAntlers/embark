--- conflicted
+++ resolved
@@ -1059,14 +1059,9 @@
         (select-window win))
       (lambda (prefix)
         (if prefix
-<<<<<<< HEAD
-            (embark--verbose-indicator-update (lookup-key keymap prefix)
-                                              target shadowed-targets)
-=======
             (when embark-verbose-indicator-nested
               (embark--verbose-indicator-update (lookup-key keymap prefix)
                                                 target other-targets))
->>>>>>> 0dae0592
           (quit-window 'kill-buffer indicator-window)
           (when-let (win (active-minibuffer-window))
             (select-window win)))))))
